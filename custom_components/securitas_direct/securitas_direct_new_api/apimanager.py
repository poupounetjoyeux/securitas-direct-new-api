"""Securitas Direct API implementation."""
from datetime import datetime
import json
import logging
from typing import List, Tuple

import requests
from requests.adapters import HTTPAdapter
from requests.models import Response
from urllib3 import Retry

from .dataTypes import (
    ArmStatus,
    ArmType,
    Attribute,
    Attributes,
    CheckAlarmStatus,
    DisarmStatus,
    Installation,
    Sentinel,
    Service,
    SStatus,
)
from .domains import ApiDomains

_LOGGER = logging.getLogger(__name__)


class ApiManager:
    """Securitas Direct API."""

    def __init__(self, username, password, country, language):
        """Create the object."""
        self.username = username
        self.password = password
        self.country = country
        self.language = language
        self.api_url = ApiDomains().get_url(language=language)
        self.session = None
        self.authentication_token = None
        self.jar = requests.cookies.RequestsCookieJar()

    def _execute_request(self, content) -> Response:
        headers = None
        if self.authentication_token is not None:
            authorization_value = {
                "user": self.username,
                "id": self._generate_id(),
                "country": self.country,
                "lang": self.language,
                "callby": "OWP_10",
                "hash": self.authentication_token,
            }
            headers = {"auth": json.dumps(authorization_value)}

        _LOGGER.debug(content)
        response: Response = self._create_request_session().post(
            self.api_url, headers=headers, json=content, cookies=self.jar
        )
        _LOGGER.debug(response.text)
        errorLogin: bool = self._check_errros(response.text)
        if errorLogin:
            return self._execute_request(content)

        return response

    def _create_request_session(self) -> requests.Session:
        if not self.session:
            self.session = requests.session()
            self.session.mount(
                "https://", HTTPAdapter(max_retries=Retry(total=3, backoff_factor=1))
            )

        return self.session

    def _generate_id(self) -> str:
        current: datetime = datetime.now()
        return (
            "OWP_______________"
            + self.username
            + "_______________"
            + str(current.year)
            + str(current.month)
            + str(current.day)
            + str(current.hour)
            + str(current.minute)
            + str(current.microsecond)
        )

    def _check_errros(self, value: str) -> bool:
        if value is not None:
            response = json.loads(value)
            if "errors" in response:
                for errorItem in response["errors"]:
                    if "message" in errorItem:
                        if errorItem["message"] == "Invalid token: Expired":
                            self.authentication_token = None
                            _LOGGER.info("Login is expired. Login again.")
                            return self.login()[0]
                        else:
                            _LOGGER.error(errorItem["message"])
        return False

    def logout(self):
        """Logout."""
        content = {
            "operationName": "Logout",
            "variables": {},
            "query": "mutation Logout {\n  xSLogout\n}\n",
        }
        self._execute_request(content)

    def login(self) -> Tuple[bool, str]:
        """Login."""
        content = {
            "operationName": "LoginToken",
            "variables": {
                "id": self._generate_id(),
                "country": self.country,
                "callby": "OWP_10",
                "lang": self.language,
                "user": self.username,
                "password": self.password,
            },
            "query": "mutation LoginToken($user: String!, $password: String!, $id: String!, $country: String!, $lang: String!, $callby: String!) {\n  xSLoginToken(user: $user, password: $password, id: $id, country: $country, lang: $lang, callby: $callby) {\n    res\n    msg\n    hash\n    lang\n    legals\n    mainUser\n    changePassword\n  }\n}\n",
        }
        response = self._execute_request(content)
        result_json = json.loads(response.text)
        if "errors" in result_json:
            error_message = result_json["errors"][0]["message"]
            return (False, error_message)
        else:
            self.authentication_token = result_json["data"]["xSLoginToken"]["hash"]
            return (True, "None")

    def list_installations(self) -> List[Installation]:
        """List securitas direct installations."""
        content = {
            "operationName": "InstallationList",
            "query": "query InstallationList {\n  xSInstallations {\n    installations {\n      numinst\n      alias\n      panel\n      type\n      name\n      surname\n      address\n      city\n      postcode\n      province\n      email\n      phone\n    }\n  }\n}\n",
        }
        response = self._execute_request(content)
        result_json = json.loads(response.text)
<<<<<<< HEAD
        if "errors" in result_json:
            error_message = result_json["errors"][0]["message"]
            print(error_message)
            return []
        else:
=======
        try:
>>>>>>> d1f33184
            result: List[Installation] = []
            raw_Installations = result_json["data"]["xSInstallations"]["installations"]
            for item in raw_Installations:
                InstallationItem: Installation = Installation(
                    int(item["numinst"]),
                    item["alias"],
                    item["panel"],
                    item["type"],
                    item["name"],
                    item["surname"],
                    item["address"],
                    item["city"],
                    item["postcode"],
                    item["province"],
                    item["email"],
                    item["phone"],
                )
                result.append(InstallationItem)
        except (KeyError, TypeError):
            result = []
        return result

    def check_alarm(self, installation: Installation) -> str:
        """Check status of the alarm."""
        content = {
            "operationName": "CheckAlarm",
            "variables": {
                "numinst": str(installation.number),
                "panel": installation.panel,
            },
            "query": "query CheckAlarm($numinst: String!, $panel: String!) {\n  xSCheckAlarm(numinst: $numinst, panel: $panel) {\n    res\n    msg\n    referenceId\n  }\n}\n",
        }
        response = self._execute_request(content)
        result_json = json.loads(response.text)
<<<<<<< HEAD
        if "errors" in result_json:
            error_message = result_json["errors"][0]["message"]
            return error_message
        else:
=======
        try:
>>>>>>> d1f33184
            return result_json["data"]["xSCheckAlarm"]["referenceId"]
        except (KeyError, TypeError):
            return None

    def get_all_services(self, installation: Installation) -> List[Service]:
        """Get the list of all services available to the user."""
        content = {
            "operationName": "Srv",
            "variables": {"numinst": str(installation.number)},
            "query": "query Srv($numinst: String!, $uuid: String) {\n  xSSrv(numinst: $numinst, uuid: $uuid) {\n    res\n    msg\n    language\n    installation {\n      id\n      alarm\n      due\n      tracker\n      numinst\n      parentNuminst\n      alias\n      panel\n      line\n      aliasInst\n      name\n      surname\n      address\n      city\n      postcode\n      province\n      email\n      phone\n      sim\n      instIbs\n      timebox\n      dtmf\n      oper\n      services {\n        id\n        idService\n        active\n        visible\n        bde\n        isPremium\n        codOper\n        totalDevice\n        request\n        multipleReq\n        numDevicesMr\n        secretWord\n        minWrapperVersion\n        description\n        loc\n        unprotectActive\n        unprotectDeviceStatus\n        devices {\n          id\n          code\n          numDevices\n          cost\n          type\n          name\n        }\n        camerasArlo {\n          id\n          model\n          connectedToInstallation\n          usedForAlarmVerification\n          offer\n          name\n          locationHint\n          batteryLevel\n          connectivity\n          createdDate\n          modifiedDate\n          latestThumbnailUri\n        }\n        attributes {\n          name\n          attributes {\n            name\n            value\n            active\n          }\n        }\n        listdiy {\n          type\n          idMant\n          state\n          idZone\n          canBeResent\n          guide\n          tutorial\n          name\n          alias\n          intime\n          steps {\n            pos\n            img\n            advice\n            text\n          }\n        }\n        listprompt {\n          idNot\n          text\n          type\n        }\n      }\n      configRepoUser {\n        hasCode\n        pinCodeConf {\n          pinCodeLength\n        }\n        alarmPartitions {\n          id\n          enterStates\n          leaveStates\n        }\n      }\n    }\n  }\n}\n",
        }
        response = self._execute_request(content)
        result_json = json.loads(response.text)
        if "errors" in result_json:
            error_message = result_json["errors"][0]["message"]
            return error_message
        else:
            result: List[Service] = []
            raw_data = result_json["data"]["xSSrv"]["installation"]["services"]
            # json_services = json.dumps(raw_data)
            # result = json.loads(json_services)
            for item in raw_data:
                root_attributes: Attributes = Attributes("", [])
                if item["attributes"] is not None and "name" in item["attributes"]:
                    attribute_list: List[Attribute] = []
                    for attribute_item in item["attributes"]["attributes"]:
                        attribute_list.append(
                            Attribute(
                                attribute_item["name"],
                                attribute_item["value"],
                                bool(attribute_item["active"]),
                            )
                        )
                    root_attributes = Attributes(
                        item["attributes"]["name"], attribute_list
                    )
                result.append(
                    Service(
                        int(item["id"]),
                        int(item["idService"]),
                        bool(item["active"]),
                        bool(item["visible"]),
                        bool(item["bde"]),
                        bool(item["isPremium"]),
                        bool(item["codOper"]),
                        int(item["totalDevice"]),
                        item["request"],
                        bool(item["multipleReq"]),
                        int(item["numDevicesMr"]),
                        bool(item["secretWord"]),
                        item["minWrapperVersion"],
                        item["description"],
                        item["loc"],
                        bool(item["unprotectActive"]),
                        item["unprotectDeviceStatus"],
                        [],
                        [],
                        root_attributes,
                        [],
                        [],
                        installation,
                    )
                )
            return result

    def get_sentinel_data(
        self, installation: Installation, service: Service
    ) -> Sentinel:
        """Get sentinel status."""
        content = {
            "operationName": "Sentinel",
            "variables": {
                "numinst": str(installation.number),
                "zone": str(service.attributes.attributes[0].value),
            },
            "query": "query Sentinel($numinst: String!, $zone: String!) {\n  xSAllConfort(numinst: $numinst, zone: $zone) {\n    zone\n    alias\n    zonePrevious\n    aliasPrevious\n    zoneNext\n    aliasNext\n    moreDdis\n    status {\n      airQuality\n      airQualityMsg\n      humidity\n      temperature\n    }\n    forecast {\n      city\n      currentTemp\n      currentHum\n      description\n      forecastImg\n      day1 {\n        forecastImg\n        maxTemp\n        minTemp\n        value\n      }\n      day2 {\n        forecastImg\n        maxTemp\n        minTemp\n        value\n      }\n      day3 {\n        forecastImg\n        maxTemp\n        minTemp\n        value\n      }\n      day4 {\n        forecastImg\n        maxTemp\n        minTemp\n        value\n      }\n      day5 {\n        forecastImg\n        maxTemp\n        minTemp\n        value\n      }\n    }\n  }\n}\n",
        }
        response = self._execute_request(content)
        result_json = json.loads(response.text)
        if "errors" in result_json:
            error_message = result_json["errors"][0]["message"]
            return error_message
        else:
            raw_data = result_json["data"]["xSAllConfort"][0]["status"]
            return Sentinel(
                result_json["data"]["xSAllConfort"][0]["alias"],
                raw_data["airQualityMsg"],
                int(raw_data["humidity"]),
                int(raw_data["temperature"]),
            )

    def check_general_status(self, installation: Installation) -> SStatus:
        """Check current status of the alarm."""
        content = {
            "operationName": "Status",
            "variables": {"numinst": str(installation.number)},
            "query": "query Status($numinst: String!) {\n  xSStatus(numinst: $numinst) {\n    status\n    timestampUpdate\n  }\n}\n",
        }
        response = self._execute_request(content)
        result_json = json.loads(response.text)
        if "errors" in result_json:
            error_message = result_json["errors"][0]["message"]
            return error_message
        else:
            raw_data = result_json["data"]["xSStatus"]
            return SStatus(raw_data["status"], raw_data["timestampUpdate"])

    def check_alarm_status(
        self, installation: Installation, referenceId: str
    ) -> CheckAlarmStatus:
        """Check status of the operation check alarm."""
        content = {
            "operationName": "CheckAlarmStatus",
            "variables": {
                "numinst": str(installation.number),
                "panel": installation.panel,
                "referenceId": referenceId,
                "idService": "11",
                "counter": 2,
            },
            "query": "query CheckAlarmStatus($numinst: String!, $idService: String!, $panel: String!, $referenceId: String!) {\n  xSCheckAlarmStatus(numinst: $numinst, idService: $idService, panel: $panel, referenceId: $referenceId) {\n    res\n    msg\n    status\n    numinst\n    protomResponse\n    protomResponseDate\n  }\n}\n",
        }
        response = self._execute_request(content)
        result_json = json.loads(response.text)
<<<<<<< HEAD
        if "errors" in result_json:
            error_message = result_json["errors"][0]["message"]
            return error_message
        else:
=======
        try:
>>>>>>> d1f33184
            raw_data = result_json["data"]["xSCheckAlarmStatus"]
            return CheckAlarmStatus(
                raw_data["res"],
                raw_data["msg"],
                raw_data["status"],
                raw_data["numinst"],
                raw_data["protomResponse"],
                raw_data["protomResponseDate"],
            )
        except (KeyError, TypeError):
            return None

    def arm_alarm(
        self, installation: Installation, mode: str, currentStatus: str
    ) -> Tuple[bool, str]:
        """Arms the alarm in the specified mode."""
        content = {
            "operationName": "xSArmPanel",
            "variables": {
                "request": mode,
                "numinst": str(installation.number),
                "panel": installation.panel,
                "currentStatus": currentStatus,
            },
            "query": "mutation xSArmPanel($numinst: String!, $request: ArmCodeRequest!, $panel: String!, $pin: String, $currentStatus: String) {\n  xSArmPanel(numinst: $numinst, request: $request, panel: $panel, pin: $pin, currentStatus: $currentStatus) {\n    res\n    msg\n    referenceId\n  }\n}\n",
        }
        response = self._execute_request(content)
        result_json = json.loads(response.text)
<<<<<<< HEAD
        if "errors" in result_json:
            error_message = result_json["errors"][0]["message"]
            return error_message
        else:
=======
        try:
>>>>>>> d1f33184
            if result_json["data"]["xSArmPanel"]["res"] == "OK":
                return (True, result_json["data"]["xSArmPanel"]["referenceId"])
            else:
                return (False, result_json["data"]["xSArmPanel"]["msg"])
        except (KeyError, TypeError):
            return (False, "Unknown error.")

    def check_arm_status(
        self,
        installation: Installation,
        referenceId: str,
        mode: str,
        counter: int,
        currentStatus: str,
    ) -> ArmStatus:
        """Check progress of the alarm."""
        content = {
            "operationName": "ArmStatus",
            "variables": {
                "request": mode,
                "numinst": str(installation.number),
                "panel": installation.panel,
                "currentStatus": currentStatus,
                "referenceId": referenceId,
                "counter": counter,
            },
            "query": "query ArmStatus($numinst: String!, $request: ArmCodeRequest, $panel: String!, $referenceId: String!, $counter: Int!) {\n  xSArmStatus(numinst: $numinst, panel: $panel, referenceId: $referenceId, counter: $counter, request: $request) {\n    res\n    msg\n    status\n    protomResponse\n    protomResponseDate\n    numinst\n    requestId\n    error {\n      code\n      type\n      allowForcing\n      exceptionsNumber\n      referenceId\n    }\n  }\n}\n",
        }
        response = self._execute_request(content)
        result_json = json.loads(response.text)
<<<<<<< HEAD
        if "errors" in result_json:
            error_message = result_json["errors"][0]["message"]
            return error_message
        else:
=======
        try:
>>>>>>> d1f33184
            raw_data = result_json["data"]["xSArmStatus"]
            return ArmStatus(
                raw_data["res"],
                raw_data["msg"],
                raw_data["status"],
                raw_data["numinst"],
                raw_data["protomResponse"],
                raw_data["protomResponseDate"],
                raw_data["requestId"],
                raw_data["error"],
            )
        except (KeyError, TypeError):
            return None

    def disarm_alarm(
        self, installation: Installation, currentStatus: str
    ) -> Tuple[bool, str]:
        """Disarm the alarm."""
        content = {
            "operationName": "xSDisarmPanel",
            "variables": {
                "request": "DARM1",
                "numinst": str(installation.number),
                "panel": installation.panel,
                "currentStatus": currentStatus,
            },
            "query": "mutation xSDisarmPanel($numinst: String!, $request: DisarmCodeRequest!, $panel: String!, $pin: String) {\n  xSDisarmPanel(numinst: $numinst, request: $request, panel: $panel, pin: $pin) {\n    res\n    msg\n    referenceId\n  }\n}\n",
        }
        response = self._execute_request(content)
        result_json = json.loads(response.text)
<<<<<<< HEAD
        if "errors" in result_json:
            error_message = result_json["errors"][0]["message"]
            return error_message
        else:
=======
        try:
>>>>>>> d1f33184
            if result_json["data"]["xSDisarmPanel"]["res"] == "OK":
                return (True, result_json["data"]["xSDisarmPanel"]["referenceId"])
            else:
                return (False, result_json["data"]["xSDisarmPanel"]["msg"])
        except (KeyError, TypeError):
            return (False, "Disarm error.")

    def check_disarm_status(
        self,
        installation: Installation,
        referenceId: str,
        armType: ArmType,
        counter: int,
        currentStatus: str,
    ) -> DisarmStatus:
        """Check progress of the alarm."""
        content = {
            "operationName": "DisarmStatus",
            "variables": {
                "request": "DARM" + str(armType.value),
                "numinst": str(installation.number),
                "panel": installation.panel,
                "currentStatus": currentStatus,
                "referenceId": referenceId,
                "counter": counter,
            },
            "query": "query DisarmStatus($numinst: String!, $panel: String!, $referenceId: String!, $counter: Int!, $request: DisarmCodeRequest) {\n  xSDisarmStatus(numinst: $numinst, panel: $panel, referenceId: $referenceId, counter: $counter, request: $request) {\n    res\n    msg\n    status\n    protomResponse\n    protomResponseDate\n    numinst\n    requestId\n    error {\n      code\n      type\n      allowForcing\n      exceptionsNumber\n      referenceId\n    }\n  }\n}\n",
        }
        response = self._execute_request(content)
        result_json = json.loads(response.text)
<<<<<<< HEAD
        if "errors" in result_json:
            error_message = result_json["errors"][0]["message"]
            return error_message
        else:
=======
        try:
>>>>>>> d1f33184
            raw_data = result_json["data"]["xSDisarmStatus"]
            return DisarmStatus(
                raw_data["error"],
                raw_data["msg"],
                raw_data["numinst"],
                raw_data["protomResponse"],
                raw_data["protomResponseDate"],
                raw_data["requestId"],
                raw_data["res"],
                raw_data["status"],
            )
        except (KeyError, TypeError):
            return None<|MERGE_RESOLUTION|>--- conflicted
+++ resolved
@@ -141,15 +141,11 @@
         }
         response = self._execute_request(content)
         result_json = json.loads(response.text)
-<<<<<<< HEAD
         if "errors" in result_json:
             error_message = result_json["errors"][0]["message"]
             print(error_message)
             return []
         else:
-=======
-        try:
->>>>>>> d1f33184
             result: List[Installation] = []
             raw_Installations = result_json["data"]["xSInstallations"]["installations"]
             for item in raw_Installations:
@@ -184,14 +180,10 @@
         }
         response = self._execute_request(content)
         result_json = json.loads(response.text)
-<<<<<<< HEAD
-        if "errors" in result_json:
-            error_message = result_json["errors"][0]["message"]
-            return error_message
-        else:
-=======
-        try:
->>>>>>> d1f33184
+        if "errors" in result_json:
+            error_message = result_json["errors"][0]["message"]
+            return error_message
+        else:
             return result_json["data"]["xSCheckAlarm"]["referenceId"]
         except (KeyError, TypeError):
             return None
@@ -316,14 +308,10 @@
         }
         response = self._execute_request(content)
         result_json = json.loads(response.text)
-<<<<<<< HEAD
-        if "errors" in result_json:
-            error_message = result_json["errors"][0]["message"]
-            return error_message
-        else:
-=======
-        try:
->>>>>>> d1f33184
+        if "errors" in result_json:
+            error_message = result_json["errors"][0]["message"]
+            return error_message
+        else:
             raw_data = result_json["data"]["xSCheckAlarmStatus"]
             return CheckAlarmStatus(
                 raw_data["res"],
@@ -352,14 +340,10 @@
         }
         response = self._execute_request(content)
         result_json = json.loads(response.text)
-<<<<<<< HEAD
-        if "errors" in result_json:
-            error_message = result_json["errors"][0]["message"]
-            return error_message
-        else:
-=======
-        try:
->>>>>>> d1f33184
+        if "errors" in result_json:
+            error_message = result_json["errors"][0]["message"]
+            return error_message
+        else:
             if result_json["data"]["xSArmPanel"]["res"] == "OK":
                 return (True, result_json["data"]["xSArmPanel"]["referenceId"])
             else:
@@ -390,14 +374,10 @@
         }
         response = self._execute_request(content)
         result_json = json.loads(response.text)
-<<<<<<< HEAD
-        if "errors" in result_json:
-            error_message = result_json["errors"][0]["message"]
-            return error_message
-        else:
-=======
-        try:
->>>>>>> d1f33184
+        if "errors" in result_json:
+            error_message = result_json["errors"][0]["message"]
+            return error_message
+        else:
             raw_data = result_json["data"]["xSArmStatus"]
             return ArmStatus(
                 raw_data["res"],
@@ -428,14 +408,10 @@
         }
         response = self._execute_request(content)
         result_json = json.loads(response.text)
-<<<<<<< HEAD
-        if "errors" in result_json:
-            error_message = result_json["errors"][0]["message"]
-            return error_message
-        else:
-=======
-        try:
->>>>>>> d1f33184
+        if "errors" in result_json:
+            error_message = result_json["errors"][0]["message"]
+            return error_message
+        else:
             if result_json["data"]["xSDisarmPanel"]["res"] == "OK":
                 return (True, result_json["data"]["xSDisarmPanel"]["referenceId"])
             else:
@@ -466,14 +442,10 @@
         }
         response = self._execute_request(content)
         result_json = json.loads(response.text)
-<<<<<<< HEAD
-        if "errors" in result_json:
-            error_message = result_json["errors"][0]["message"]
-            return error_message
-        else:
-=======
-        try:
->>>>>>> d1f33184
+        if "errors" in result_json:
+            error_message = result_json["errors"][0]["message"]
+            return error_message
+        else:
             raw_data = result_json["data"]["xSDisarmStatus"]
             return DisarmStatus(
                 raw_data["error"],
